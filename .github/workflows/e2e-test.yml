name: E2E Test Execution

on:
  push:
    branches: [ main, develop, feature/* ]
  pull_request:
    branches: [ main, develop ]
  workflow_dispatch:
    inputs:
      rdm_repository:
        description: 'RDM-osf.io repository (default: RCOSDP/RDM-osf.io)'
        required: false
        default: 'RCOSDP/RDM-osf.io'
      rdm_branch:
        description: 'RDM-osf.io branch to test against'
        required: false
        default: 'develop'
      osf_image:
        description: 'Custom OSF image (default: niicloudoperation/rdm-osf.io:latest)'
        required: false
        default: ''
      ember_image:
        description: 'Custom Ember image (default: niicloudoperation/rdm-ember-osf-web:latest)'
        required: false
        default: ''
      cas_image:
        description: 'Custom CAS image (default: niicloudoperation/rdm-cas-overlay:latest)'
        required: false
        default: ''
      mfr_image:
        description: 'Custom MFR image (default: niicloudoperation/rdm-modular-file-renderer:latest)'
        required: false
        default: ''
      wb_image:
        description: 'Custom WaterButler image (default: niicloudoperation/rdm-waterbutler:latest)'
        required: false
        default: ''
      test_config:
        description: 'Test configuration file to use'
        required: false
        default: 'ci.config.yaml'
      skip_failed:
        description: 'Continue running tests even if some fail'
        required: false
        default: 'true'
        type: choice
        options:
          - 'true'
          - 'false'

jobs:
  e2e-test:
    runs-on: ubuntu-latest
    timeout-minutes: 120
    strategy:
      fail-fast: false
      matrix:
        test-group:
          - name: user
            display_name: "User Tests"
            skip_admin: true
            skip_metadata: false
          - name: admin
            display_name: "Admin Tests"
            skip_admin: false
            skip_metadata: true
            skip_default_storage: true
            skip_login: true
            exclude_notebooks: |
              テスト手順-管理者機能-ログイン可否設定.ipynb
              テスト手順-管理者機能-ノード管理.ipynb
              テスト手順-管理者機能-ユーザ管理.ipynb
              テスト手順-管理者機能-機関設定.ipynb
              テスト手順-管理者機能-RDMユーザメール.ipynb
              テスト手順-管理者機能-RDM登録.ipynb
              テスト手順-管理者機能-アドオン利用制御.ipynb
              テスト手順-管理者機能-利用統計.ipynb
              テスト手順-管理者機能-アナウンス.ipynb
              テスト手順-管理者機能-証跡管理.ipynb
              テスト手順-管理者機能-NIIストレージのクォータ.ipynb
    name: E2E ${{ matrix.test-group.display_name }}

    steps:
    - name: Checkout test repository
      uses: actions/checkout@v4
      with:
        path: e2e-tests

    - name: Determine RDM repository and branch
      id: rdm_config
      run: |
        if [[ "${{ github.event_name }}" == "pull_request" ]]; then
          # Extract from PR body (using file to avoid shell injection)
          cat > /tmp/pr_body.txt << 'EOF'
        ${{ github.event.pull_request.body }}
        EOF
          RDM_REPO=$(grep -oP '^-\s*RDM_REPOSITORY:\s*\K.*$' /tmp/pr_body.txt | head -1 | tr -d ' ' || true)
          RDM_BRANCH=$(grep -oP '^-\s*RDM_BRANCH:\s*\K.*$' /tmp/pr_body.txt | head -1 | tr -d ' ' || true)
          
          # Use extracted values or defaults
          FINAL_REPO="${RDM_REPO:-RCOSDP/RDM-osf.io}"
          FINAL_BRANCH="${RDM_BRANCH:-develop}"
        else
          # Use workflow inputs or defaults
          FINAL_REPO="${{ github.event.inputs.rdm_repository || 'RCOSDP/RDM-osf.io' }}"
          FINAL_BRANCH="${{ github.event.inputs.rdm_branch || 'develop' }}"
        fi
        
        echo "Using RDM repository: $FINAL_REPO @ $FINAL_BRANCH"
        echo "repository=$FINAL_REPO" >> $GITHUB_OUTPUT
        echo "branch=$FINAL_BRANCH" >> $GITHUB_OUTPUT

    - name: Checkout RDM-osf.io
      uses: actions/checkout@v4
      with:
        repository: ${{ steps.rdm_config.outputs.repository }}
        ref: ${{ steps.rdm_config.outputs.branch }}
        path: RDM-osf.io

    - name: Configure Docker to use /mnt
      run: |
        # Stop Docker service
        sudo systemctl stop docker
        
        # Create Docker data directory on /mnt
        sudo mkdir -p /mnt/docker
        
        # Configure Docker to use /mnt
        sudo tee /etc/docker/daemon.json <<EOF
        {
          "data-root": "/mnt/docker"
        }
        EOF
        
        # Start Docker service
        sudo systemctl start docker
        
        # Verify Docker is using /mnt
        docker info | grep "Docker Root Dir"
        df -h

    - name: Set up Docker Buildx
      uses: docker/setup-buildx-action@v3

    - name: Install Docker Compose
      run: |
        sudo curl -L "https://github.com/docker/compose/releases/download/v2.23.0/docker-compose-$(uname -s)-$(uname -m)" -o /usr/local/bin/docker-compose
        sudo chmod +x /usr/local/bin/docker-compose
        docker-compose --version

    - name: Create required configuration files for RDM
      working-directory: RDM-osf.io
      run: |
        # Copy configuration files as per README-docker-compose.md
        cp ./website/settings/local-dist.py ./website/settings/local.py
        cp ./api/base/settings/local-dist.py ./api/base/settings/local.py
        cp ./docker-compose-dist.override.yml ./docker-compose.override.yml
        cp ./tasks/local-dist.py ./tasks/local.py
        
        # Create admin settings if running admin tests
        if [ "${{ matrix.test-group.name }}" = "admin" ]; then
          cp ./admin/base/settings/local-dist.py ./admin/base/settings/local.py
          echo "ALLOWED_HOSTS = ['localhost']" >> ./admin/base/settings/local.py
        fi

    - name: Create docker-compose override for NII Cloud Operation images
      working-directory: RDM-osf.io
      run: |
        # Check for image override in PR body or use workflow inputs
        if [[ "${{ github.event_name }}" == "pull_request" ]]; then
          # Extract image overrides from PR description if present
          # Format: - OSF_IMAGE: yacchin1205/rdm2-osf.io:feature_ror-v2
          cat > /tmp/pr_body.txt << 'EOF'
        ${{ github.event.pull_request.body }}
        EOF
          OSF_OVERRIDE=$(grep -oP '^-\s*OSF_IMAGE:\s*\K.*$' /tmp/pr_body.txt | head -1 | tr -d ' ' || true)
          EMBER_OVERRIDE=$(grep -oP '^-\s*EMBER_IMAGE:\s*\K.*$' /tmp/pr_body.txt | head -1 | tr -d ' ' || true)
          CAS_OVERRIDE=$(grep -oP '^-\s*CAS_IMAGE:\s*\K.*$' /tmp/pr_body.txt | head -1 | tr -d ' ' || true)
          MFR_OVERRIDE=$(grep -oP '^-\s*MFR_IMAGE:\s*\K.*$' /tmp/pr_body.txt | head -1 | tr -d ' ' || true)
          WB_OVERRIDE=$(grep -oP '^-\s*WB_IMAGE:\s*\K.*$' /tmp/pr_body.txt | head -1 | tr -d ' ' || true)
<<<<<<< HEAD
          EXCLUDE_NOTEBOOKS_OVERRIDE=$(grep -oP '^-\s*EXCLUDE_NOTEBOOKS:\s*\K.*$' /tmp/pr_body.txt | head -1 | tr -d '\r' || true)
          
          # Export for use in later steps
          echo "EXCLUDE_NOTEBOOKS=$EXCLUDE_NOTEBOOKS_OVERRIDE" >> $GITHUB_ENV
=======
>>>>>>> d5d3aa31
          
          # Use overrides if found, otherwise defaults
          OSF_IMAGE="${OSF_OVERRIDE:-niicloudoperation/rdm-osf.io:latest}"
          EMBER_IMAGE="${EMBER_OVERRIDE:-niicloudoperation/rdm-ember-osf-web:latest}"
          CAS_IMAGE="${CAS_OVERRIDE:-niicloudoperation/rdm-cas-overlay:latest}"
          MFR_IMAGE="${MFR_OVERRIDE:-niicloudoperation/rdm-modular-file-renderer:latest}"
          WB_IMAGE="${WB_OVERRIDE:-niicloudoperation/rdm-waterbutler:latest}"
        else
          # Use workflow dispatch inputs or defaults
          OSF_IMAGE="${{ github.event.inputs.osf_image || 'niicloudoperation/rdm-osf.io:latest' }}"
          EMBER_IMAGE="${{ github.event.inputs.ember_image || 'niicloudoperation/rdm-ember-osf-web:latest' }}"
          CAS_IMAGE="${{ github.event.inputs.cas_image || 'niicloudoperation/rdm-cas-overlay:latest' }}"
          MFR_IMAGE="${{ github.event.inputs.mfr_image || 'niicloudoperation/rdm-modular-file-renderer:latest' }}"
          WB_IMAGE="${{ github.event.inputs.wb_image || 'niicloudoperation/rdm-waterbutler:latest' }}"
        fi
        
        # Log the images being used
        echo "Using Docker images:"
        echo "  OSF: $OSF_IMAGE"
        echo "  Ember: $EMBER_IMAGE"
        echo "  CAS: $CAS_IMAGE"
        echo "  MFR: $MFR_IMAGE"
        echo "  WaterButler: $WB_IMAGE"
        
        # Create docker-compose.override.yml with configurable images
        cat > docker-compose.override.yml << EOL
        # NII Cloud Operation images override
        services:
          fakecas:
            image: niicloudoperation/rdm-fakecas:latest
          admin:
            image: ${OSF_IMAGE}
            environment:
              AWS_EC2_METADATA_DISABLED: "true"
          admin_assets:
            image: ${OSF_IMAGE}
          api:
            image: ${OSF_IMAGE}
          assets:
            image: ${OSF_IMAGE}
          requirements:
            image: ${OSF_IMAGE}
            command:
              - /bin/bash
              - -c
              - apk add --no-cache --virtual .build-deps build-base linux-headers python3-dev musl-dev libxml2-dev libxslt-dev postgresql-dev libffi-dev libpng-dev freetype-dev jpeg-dev &&
                invoke requirements --all &&
                (python3 -m compileall /usr/lib/python3.6 || true) &&
                rm -Rf /python3.6/* &&
                cp -Rf -p /usr/lib/python3.6 /
          web:
            image: ${OSF_IMAGE}
            environment:
              OAUTHLIB_INSECURE_TRANSPORT: '1'
          worker:
            image: ${OSF_IMAGE}
          ember_osf_web:
            image: ${EMBER_IMAGE}
          cas:
            image: ${CAS_IMAGE}
          mfr:
            image: ${MFR_IMAGE}
          mfr_requirements:
            image: ${MFR_IMAGE}
          wb:
            image: ${WB_IMAGE}
          wb_worker:
            image: ${WB_IMAGE}
          wb_requirements:
            image: ${WB_IMAGE}
        EOL

    - name: Setup host networking alias
      run: |
        # Add loopback alias for Ubuntu as per README-docker-compose.md
        sudo ifconfig lo:0 192.168.168.167 netmask 255.255.255.255 up

    - name: Install RDM requirements
      working-directory: RDM-osf.io
      run: |
        # Install Python/Node requirements first
        docker-compose run --rm requirements
        docker-compose run --rm mfr_requirements  
        docker-compose run --rm wb_requirements
      timeout-minutes: 15

    - name: Run Django migrations
      working-directory: RDM-osf.io
      run: |
        # Run Django migrations after requirements installation
        echo "Running Django migrations..."
        docker-compose run --rm web python3 manage.py migrate
        
    - name: Enable feature flags
      working-directory: RDM-osf.io
      run: |
        # Enable Metadata addon feature flag
        echo "Enabling Metadata addon feature flag..."
        docker-compose run --rm web python3 manage.py waffle_flag ember_edit_draft_registration_page --everyone

    - name: Start infrastructure services
      working-directory: RDM-osf.io
      run: |
        # Start core infrastructure services
        docker-compose up -d elasticsearch postgres mongo rabbitmq
        
        # Wait for services to be ready
        echo "Waiting for infrastructure services to start..."
        sleep 30
        
        # Check if services are running
        docker-compose ps

    - name: Start supporting services
      working-directory: RDM-osf.io
      run: |
        # Start supporting services based on test group
        if [ "${{ matrix.test-group.name }}" = "admin" ]; then
          # Admin tests don't need mfr and sharejs
          docker-compose up -d wb fakecas
        else
          # User tests need all supporting services
          docker-compose up -d mfr wb fakecas sharejs
        fi
        
        # Wait for services to be ready
        echo "Waiting for supporting services to start..."
        sleep 20

    - name: Compile translations
      working-directory: RDM-osf.io
      run: |
        # Compile translation files for Japanese locale
        docker-compose run --rm web pybabel compile -d ./website/translations
        echo "Translation files compiled successfully"
        
        # Compile translations for admin if needed
        if [ "${{ matrix.test-group.name }}" = "admin" ]; then
          echo "Compiling translation files for admin services..."
          docker-compose run --rm web pybabel compile -D django -d ./admin/translations
          echo "Admin translation files compiled successfully"
        fi

    - name: Build and start assets
      working-directory: RDM-osf.io
      run: |
        # Remove existing node_modules and start assets
        rm -rf ./node_modules || true
        docker-compose up -d assets
        
        # Start admin_assets if needed for admin tests
        if [ "${{ matrix.test-group.name }}" = "admin" ]; then
          echo "Starting admin_assets for admin tests..."
          docker-compose up -d admin_assets
        fi
        
        # Wait for assets to build (this can take a while)
        echo "Waiting for assets to build..."
        sleep 120
        
        # Check assets container status
        docker-compose logs --tail 50 assets
        
        # Check admin_assets if running admin tests
        if [ "${{ matrix.test-group.name }}" = "admin" ]; then
          docker-compose logs --tail 50 admin_assets
        fi

    - name: Start main OSF services
      working-directory: RDM-osf.io
      run: |
        # Start the main OSF services
        docker-compose up -d wb_worker worker web api ember_osf_web
        
        # Start admin service if needed for admin tests (admin_assets already started)
        if [ "${{ matrix.test-group.name }}" = "admin" ]; then
          echo "Starting admin service for admin tests..."
          docker-compose up -d admin
        fi
        
        # Wait for services to start
        echo "Waiting for main services to start..."
        sleep 60
        
        # Wait for ember_osf_web to finish building by checking logs
        echo "Waiting for ember_osf_web to complete build..."
        TIMEOUT=600  # 10 minutes timeout
        ELAPSED=0
        while [ $ELAPSED -lt $TIMEOUT ]; do
          if docker-compose logs ember_osf_web | grep -q "Build successful.*Serving on http://0.0.0.0:4200/"; then
            echo "ember_osf_web build completed successfully!"
            break
          fi
          echo "Waiting for ember_osf_web build to complete... (${ELAPSED}s elapsed)"
          sleep 10
          ELAPSED=$((ELAPSED + 10))
        done
        
        if [ $ELAPSED -ge $TIMEOUT ]; then
          echo "Timeout waiting for ember_osf_web build to complete"
          docker-compose logs --tail 50 ember_osf_web
          exit 1
        fi

    - name: Check service status
      working-directory: RDM-osf.io
      run: |
        # Display status of all services
        docker-compose ps
        
        # Show recent logs for debugging
        echo "=== Web service logs ==="
        docker-compose logs --tail 20 web
        echo "=== API service logs ==="
        docker-compose logs --tail 20 api
        echo "=== Assets service logs ==="
        docker-compose logs --tail 20 assets

    - name: Wait for services to be fully ready
      run: |
        # Additional wait time for services to fully initialize
        echo "Waiting for services to be fully ready..."
        sleep 90

    - name: Test endpoint accessibility
      run: |
        # Function to test endpoint and check for 400/500 errors
        test_endpoint() {
          local name="$1"
          local url="$2"
          echo "Testing $name..."
          RESPONSE=$(curl -s -o /dev/null -w "%{http_code}" --retry 5 --retry-delay 10 --retry-connrefused "$url" || echo "000")
          echo "$name response code: $RESPONSE"
          if [[ "$RESPONSE" == "400" || "$RESPONSE" == "500" ]]; then
            echo "$name returned HTTP $RESPONSE - failing" >&2
            exit 1
          elif [[ "$RESPONSE" == "000" ]]; then
            echo "$name connection failed (HTTP $RESPONSE) - failing" >&2
            exit 1
          elif [[ "$RESPONSE" != "200" && "$RESPONSE" != "302" ]]; then
            echo "$name not accessible (HTTP $RESPONSE)" >&2
          else
            echo "$name is accessible"
          fi
        }
        
        # Test main OSF endpoints
        test_endpoint "OSF Web (port 5000)" "http://localhost:5000/"
        test_endpoint "OSF API (port 8000)" "http://localhost:8000/v2/"
        test_endpoint "Ember OSF Web (port 4200)" "http://localhost:4200/"
        test_endpoint "WaterButler (port 7777)" "http://localhost:7777/status"
        test_endpoint "FakeCAS (port 8080)" "http://localhost:8080/login"
        
        # Test MFR only for user tests (not needed for admin)
        if [ "${{ matrix.test-group.name }}" != "admin" ]; then
          test_endpoint "MFR (port 7778)" "http://localhost:7778/status"
        fi
        
        # Test admin endpoints if running admin tests
        if [ "${{ matrix.test-group.name }}" = "admin" ]; then
          test_endpoint "Admin Web (port 8001)" "http://localhost:8001/"
        fi

    - name: Create test users and projects
      working-directory: RDM-osf.io
      run: |
        # Copy the setup script to the container
        docker cp ${{ github.workspace }}/e2e-tests/.github/scripts/setup_test_data.py "$(docker-compose ps -q web)":/tmp/setup_test_data.py
        
        # Execute the script and capture project IDs
        docker-compose exec -T web bash -c "python3 manage.py shell < /tmp/setup_test_data.py" | tee /tmp/setup_output.txt
        
        # Extract project IDs and names from output
        PROJECT_ID_1=$(grep "PROJECT_ID_testuser1@example.com:" /tmp/setup_output.txt | cut -d' ' -f2)
        PROJECT_ID_2=$(grep "PROJECT_ID_testuser2@example.com:" /tmp/setup_output.txt | cut -d' ' -f2)
        PROJECT_NAME_1=$(grep "PROJECT_NAME_testuser1@example.com:" /tmp/setup_output.txt | cut -d' ' -f2-)
        PROJECT_NAME_2=$(grep "PROJECT_NAME_testuser2@example.com:" /tmp/setup_output.txt | cut -d' ' -f2-)
        
        # Verify project IDs were created
        if [ -z "${PROJECT_ID_1}" ] || [ -z "${PROJECT_ID_2}" ]; then
          echo "ERROR: Failed to create projects for test users"
          echo "PROJECT_ID_1: ${PROJECT_ID_1}"
          echo "PROJECT_ID_2: ${PROJECT_ID_2}"
          exit 1
        fi
        
        # Export for later steps
        echo "PROJECT_ID_1=${PROJECT_ID_1}" >> $GITHUB_ENV
        echo "PROJECT_ID_2=${PROJECT_ID_2}" >> $GITHUB_ENV
        echo "PROJECT_NAME_1=${PROJECT_NAME_1}" >> $GITHUB_ENV
        echo "PROJECT_NAME_2=${PROJECT_NAME_2}" >> $GITHUB_ENV
        
        echo "Projects created successfully:"
        echo "  testuser1: ${PROJECT_ID_1} - ${PROJECT_NAME_1}"
        echo "  testuser2: ${PROJECT_ID_2} - ${PROJECT_NAME_2}"

    - name: Register e-Rad data
      working-directory: RDM-osf.io
      run: |
        # Copy e-Rad sample data to container
        docker cp ${{ github.workspace }}/e2e-tests/erad_sample.csv "$(docker-compose ps -q web)":/tmp/erad_sample.csv
        
        # Register e-Rad metadata
        echo "Registering e-Rad test data..."
        docker-compose exec -T web python3 -m scripts.register_erad_metadata /tmp/erad_sample.csv
        echo "e-Rad data registered successfully"

    - name: Set up Python for E2E tests
      uses: actions/setup-python@v4
      with:
        python-version: '3.12'

    - name: Install E2E test dependencies
      working-directory: e2e-tests
      run: |
        # Install without cache to save disk space
        python -m pip install --upgrade pip
        pip install --no-cache-dir -r requirements.txt
        pip install --no-cache-dir papermill
        
        # Clear pip cache if any remains
        pip cache purge || true

    - name: Setup Node.js for Playwright
      uses: actions/setup-node@v4
      with:
        node-version: '18'

    - name: Install Playwright
      run: |
        # Install Playwright browsers with OS dependencies
        playwright install --with-deps chromium

    - name: Prepare test configuration
      working-directory: e2e-tests
      run: |
        # Create CI configuration based on test group
        cat > ci.config.yaml << 'EOF'
        # CI Test Configuration - ${{ matrix.test-group.display_name }}
        rdm_url: 'http://localhost:5000/'
        admin_rdm_url: 'http://localhost:8001/'
        
        # Test users (created above)
        idp_name_1: 'FakeCAS'
        idp_username_1: 'testuser1@example.com'
        idp_password_1: 'testpass123'
        
        idp_name_2: 'FakeCAS'
        idp_username_2: 'testuser2@example.com'
        idp_password_2: 'testpass456'
        
        # Test project URLs (using created project IDs and names)
        rdm_project_url_1: 'http://localhost:5000/${{ env.PROJECT_ID_1 }}/'
        rdm_project_name_1: '${{ env.PROJECT_NAME_1 }}'
        rdm_project_url_2: 'http://localhost:5000/${{ env.PROJECT_ID_2 }}/'
        
        # Test settings for ${{ matrix.test-group.name }} group
        skip_failed_test: true  # Continue on failure
        transition_timeout: 60000
        skip_preview_check: true
        skip_default_storage: ${{ matrix.test-group.skip_default_storage || false }}
        skip_metadata: ${{ matrix.test-group.skip_metadata }}
        skip_admin: ${{ matrix.test-group.skip_admin }}
        skip_login: ${{ matrix.test-group.skip_login || false }}
        enable_1gb_file_upload: false
        skip_erad_completion_test: true
        
        # Storage configurations (empty for CI)
        storages_oauth: []
        storages_s3: []
        EOF
        
        # Add exclude_notebooks - merge both PR body and matrix configuration
        if [ -n "$EXCLUDE_NOTEBOOKS" ] || [ -n "${{ matrix.test-group.exclude_notebooks }}" ]; then
          echo "" >> ci.config.yaml
          echo "# Exclude specific notebooks (merged from PR and matrix)" >> ci.config.yaml
          echo "exclude_notebooks:" >> ci.config.yaml
          
          # Add matrix excludes first
          if [ -n "${{ matrix.test-group.exclude_notebooks }}" ]; then
            echo "${{ matrix.test-group.exclude_notebooks }}" | while read notebook; do
              if [ -n "$notebook" ]; then
                echo "  - '$notebook'" >> ci.config.yaml
              fi
            done
          fi
          
          # Add PR excludes (comma-separated)
          if [ -n "$EXCLUDE_NOTEBOOKS" ]; then
            echo "$EXCLUDE_NOTEBOOKS" | tr ',' '\n' | while read notebook; do
              if [ -n "$notebook" ]; then
                # Trim whitespace
                notebook=$(echo "$notebook" | xargs)
                echo "  - '$notebook'" >> ci.config.yaml
              fi
            done
          fi
        fi
        
        # Display the generated configuration for debugging
        echo "Generated CI configuration for ${{ matrix.test-group.display_name }}:"
        cat ci.config.yaml

    - name: Create result directories
      working-directory: e2e-tests
      run: |
        mkdir -p result
        mkdir -p result-failed

    - name: Run E2E tests
      working-directory: e2e-tests
      run: |
        # Run the automated test runner with failed notebook extraction
        python run_tests.py ci.config.yaml --failed-result-path result-failed

    - name: Extract GRDM ticket from PR
      if: always() && github.event_name == 'pull_request'
      id: extract-ticket
      run: |
        # Extract GRDM ticket from PR body (using file to avoid shell injection)
        cat > /tmp/pr_body.txt << 'EOF'
        ${{ github.event.pull_request.body }}
        EOF
        # Extract GRDM-XXXXX from Ticket section (between ## Ticket and next ## or end)
        TICKET=$(sed -n '/## Ticket/,/^##/p' /tmp/pr_body.txt | grep -oE "GRDM-[0-9]+" | head -1 || echo "")
        if [ -z "$TICKET" ]; then
          TICKET="PR-${{ github.event.pull_request.number }}"
        fi
        echo "ticket=$TICKET" >> $GITHUB_OUTPUT
        echo "Extracted ticket: $TICKET"

    - name: Generate Excel summary
      if: always()
      working-directory: e2e-tests
      run: |
        # Install required dependencies for Excel generation
        pip install openpyxl
        
        # Determine ticket number
        if [ "${{ github.event_name }}" == "pull_request" ]; then
          TICKET="${{ steps.extract-ticket.outputs.ticket }}"
        else
          TICKET="ACTIONS-${{ github.run_number }}"
        fi
        
        # Generate Excel summary from test results
        python .github/scripts/generate_excel_summary.py result/ "GitHub Actions" "$TICKET"
        
        # List generated Excel files and screenshots
        ls -la result/test-summary-*.xlsx || echo "No Excel summary generated"
        ls -la result/screenshots/ || echo "No screenshots generated"

    - name: Upload Excel summary with screenshots
      if: always()
      uses: actions/upload-artifact@v4
      with:
        name: test-summary-excel-${{ matrix.test-group.name }}
        path: |
          e2e-tests/result/test-summary-*.xlsx
          e2e-tests/result/screenshots/
        retention-days: 30
      id: excel-upload

    - name: Upload failed test results
      if: always()
      uses: actions/upload-artifact@v4
      with:
        name: test-results-failed-${{ matrix.test-group.name }}
        path: e2e-tests/result-failed/
        retention-days: 30

    - name: Upload full test results
      if: always()
      uses: actions/upload-artifact@v4
      with:
        name: test-results-full-${{ matrix.test-group.name }}
        path: e2e-tests/result/
        retention-days: 7

    - name: Display final service status
      if: always()
      working-directory: RDM-osf.io
      run: |
        echo "=== Final service status ==="
        docker-compose ps
        
        echo "=== Service resource usage ==="
        docker stats --no-stream

    - name: Cleanup
      if: always()
      run: |
        cd RDM-osf.io
        
        # Save logs for debugging
        docker-compose logs > ../e2e-tests/docker-compose-logs.txt 2>&1 || true
        
        # Stop all services
        docker-compose down -v
        
        # Clean up Docker resources
        docker system prune -f

    - name: Upload Docker logs
      if: failure()
      uses: actions/upload-artifact@v4
      with:
        name: docker-compose-logs-${{ matrix.test-group.name }}
        path: e2e-tests/docker-compose-logs.txt
        retention-days: 7
<|MERGE_RESOLUTION|>--- conflicted
+++ resolved
@@ -178,13 +178,10 @@
           CAS_OVERRIDE=$(grep -oP '^-\s*CAS_IMAGE:\s*\K.*$' /tmp/pr_body.txt | head -1 | tr -d ' ' || true)
           MFR_OVERRIDE=$(grep -oP '^-\s*MFR_IMAGE:\s*\K.*$' /tmp/pr_body.txt | head -1 | tr -d ' ' || true)
           WB_OVERRIDE=$(grep -oP '^-\s*WB_IMAGE:\s*\K.*$' /tmp/pr_body.txt | head -1 | tr -d ' ' || true)
-<<<<<<< HEAD
           EXCLUDE_NOTEBOOKS_OVERRIDE=$(grep -oP '^-\s*EXCLUDE_NOTEBOOKS:\s*\K.*$' /tmp/pr_body.txt | head -1 | tr -d '\r' || true)
           
           # Export for use in later steps
           echo "EXCLUDE_NOTEBOOKS=$EXCLUDE_NOTEBOOKS_OVERRIDE" >> $GITHUB_ENV
-=======
->>>>>>> d5d3aa31
           
           # Use overrides if found, otherwise defaults
           OSF_IMAGE="${OSF_OVERRIDE:-niicloudoperation/rdm-osf.io:latest}"
